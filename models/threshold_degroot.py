import numpy as np
import matplotlib.pyplot as plt
import pandas as pd
import networkx as nx
from .base_degroot import DeGrootModel

class DeGrootThresholdModel(DeGrootModel):
    def __init__(self, graph, local_agreement_threshold=0.75):       # default threshold to .75
        super().__init__(graph)
        self.threshold = local_agreement_threshold
    
    def initialize_opinions_manual(self, initial_opinions, proportions):
        opinions = super().initialize_opinions_manual(initial_opinions, proportions)

        # Calculate initial opinion distribution statistics
        initial_pos_opinions = sum(proportions[i] for i in range(len(proportions)) if initial_opinions[i] > 0)
        initial_neg_opinions = sum(proportions[i] for i in range(len(proportions)) if initial_opinions[i] < 0)
        initial_neutral_opinions = sum(proportions[i] for i in range(len(proportions)) if initial_opinions[i] == 0)
        
        # Store the statistics
        self.initial_pos_opinions = initial_pos_opinions
        self.initial_neg_opinions = initial_neg_opinions 
        self.initial_neutral_opinions = initial_neutral_opinions
        self.initial_pos_to_neg_ratio = initial_pos_opinions / initial_neg_opinions if initial_neg_opinions > 0 else float('inf')
        self.initial_proportion_positive = initial_pos_opinions / (initial_pos_opinions + initial_neg_opinions)

        # Print the initial distribution statistics
        print(f"Initial opinion distribution:")
        print(f"  Positive opinions: {initial_pos_opinions:.2%}")
        print(f"  Negative opinions: {initial_neg_opinions:.2%}")
        print(f"  Neutral opinions: {initial_neutral_opinions:.2%}")
        print(f"  Positive-to-negative ratio: {self.initial_pos_to_neg_ratio:.2f}")
        print(f"  Initial proportion of opinions on positive side: {self.initial_proportion_positive:.2%}")
        
        # initialize posting history
        self.posting_status = np.zeros(self.n, dtype=bool)
        self.local_agreements = np.zeros(self.n)
        
        # store history of changes
        self.posting_history = [self.posting_status.copy()]
        self.local_agreement_history = []
        self.post_count = np.zeros(self.n, dtype=int)
        self.positive_posts = np.zeros(self.n, dtype=int)
        self.negative_posts = np.zeros(self.n, dtype=int)
        
        self._update_posting_status()
        
        return opinions
<<<<<<< HEAD

=======
    
    def initialize_opinions_manual(self, initial_opinions, proportions):
        opinions = super().initialize_opinions_manual(initial_opinions, proportions)
        
        # initialize posting history
        self.posting_status = np.zeros(self.n, dtype=bool)
        self.local_agreements = np.zeros(self.n)
        
        # store history
        self.posting_history = [self.posting_status.copy()]
        self.local_agreement_history = []
        self.post_count = np.zeros(self.n, dtype=int)
        self.positive_posts = np.zeros(self.n, dtype=int)
        self.negative_posts = np.zeros(self.n, dtype=int)
        
        self._update_posting_status()
        
        return opinions
        
>>>>>>> fe52ddbb
    def _update_posting_status(self):
        # Compute local agreement for each node based on the paper
        signs = np.sign(self.opinions - np.mean(self.opinions))
        local_agreements = np.zeros(self.n)
        
        for i in range(self.n):
            neighbors = list(self.G.neighbors(i))
            if len(neighbors) == 0:
                local_agreements[i] = 0.5  # default if no neighbors
            else:
                agreement_count = sum(signs[i] == signs[j] for j in neighbors)
                local_agreements[i] = agreement_count / len(neighbors)

        # determine if posting, post amount tracking
        self.posting_status = local_agreements > self.threshold
        self.local_agreements = local_agreements
        new_posts = self.posting_status.astype(int)
        self.post_count += new_posts
        
<<<<<<< HEAD
        # count positive posts for time step
        signs = np.sign(self.opinions)
        positive_posts = (signs > 0) & self.posting_status # people on the positive side of the opinion who are supposed to post 
=======
        # post amount tracking
        signs = np.sign(self.opinions)
        positive_posts = (signs > 0) & self.posting_status
>>>>>>> fe52ddbb
        negative_posts = (signs < 0) & self.posting_status
        self.positive_posts += positive_posts.astype(int)
        self.negative_posts += negative_posts.astype(int)

        self.local_agreement_history.append(local_agreements.copy())
        
    def update(self):
        # update DeGroot model step
        self.opinions = self.normalized_adj_matrix @ self.opinions
        self.opinions = np.clip(self.opinions, -1.0, 1.0)
        
        # update posting status based on new opinions
        self._update_posting_status()
        
        # store updated opinions and posting status
        self.opinion_history.append(self.opinions.copy())
        self.posting_history.append(self.posting_status.copy())
        self.time_steps += 1
    

    def plot_opinion_evolution(self, highlight_posting=True):
        # Plot opinion evolution with posting status
        opinions = np.array(self.opinion_history)
        posts = np.array(self.posting_history)
        
        plt.figure(figsize=(8, 6))

        for i in range(self.n):
            plt.plot(range(self.time_steps + 1), opinions[:, i], 
                     color='lightgray', alpha=0.3)
        
        if highlight_posting:
            for t in range(self.time_steps + 1):
                for i in range(self.n):
                    if posts[t, i]:
                        threshold = 0 #np.mean(opinions[t])
                        plt.scatter(
                            t, opinions[t, i], 
                            color='blue' if opinions[t, i] > threshold else 'red',
                            alpha=0.7, zorder=3, s=5
                        )
        plt.xlabel('Time Steps')
        plt.ylabel('Opinion')
        plt.title('Evolution of Opinions with Posting Status')
        plt.grid(True)
        plt.show()
    
    def _plot_post_counts(self, post_df):
        plt.bar(post_df['time'], post_df['positive_posts'], color='blue', label='Positive Posts', alpha=0.7)
        plt.bar(post_df['time'], post_df['negative_posts'], bottom=post_df['positive_posts'], 
                color='red', label='Negative Posts', alpha=0.7)
        plt.xlabel('Time Steps')
        plt.ylabel('Post Count')
        plt.title('Number of Posts by Opinion Type Over Time')
        plt.legend()
        plt.grid(True)
        plt.ylim(0, max(post_df['positive_posts'] + post_df['negative_posts']) * 1.1)
        plt.show()
            
    def _plot_cumulative_posts(self, post_df):
        cumulative_positive = np.cumsum(post_df['positive_posts'])
        cumulative_negative = np.cumsum(post_df['negative_posts'])
        plt.plot(post_df['time'], cumulative_positive, color='blue', label='Cumulative Positive Posts')
        plt.plot(post_df['time'], cumulative_negative, color='red', label='Cumulative Negative Posts')
        plt.xlabel('Time Steps')
        plt.ylabel('Cumulative Posts')
        plt.title('Cumulative Number of Posts Over Time')
        plt.legend()
        plt.grid(True)
        plt.ylim(0, max(max(cumulative_positive), max(cumulative_negative)) * 1.1)
        plt.show()

    def _plot_posting_ratio(self, post_df):
        plt.plot(post_df['time'], post_df['posting_ratio'], marker='o')
        plt.xlabel('Time Steps')
        plt.ylabel('Ratio of Users Posting')
        plt.title('Proportion of Users Posting Over Time')
        plt.grid(True)
        plt.ylim(0, max(post_df['posting_ratio']) * 1.1)
        plt.show()


    def _plot_local_agreement(self, local_agreement_history, threshold):
        local_agreements = [np.mean(la) for la in local_agreement_history]
        plt.plot(range(self.time_steps + 1), local_agreements, marker='s')
        plt.axhline(y=threshold, color='r', linestyle='--', label='Posting Threshold')
        plt.xlabel('Time Steps')
        plt.ylabel('Average Local Agreement')
        plt.title('Average Local Agreement Over Time')
        plt.legend()
        plt.grid(True)
        plt.ylim(min(min(local_agreements), threshold) * 0.9,
                max(max(local_agreements), threshold) * 1.1)
        plt.tight_layout()
        plt.show()
    
    def get_final_posting_statistics(self):
        # get total post counts
        total_posts = self.post_count.sum()
        total_positive = self.positive_posts.sum()
        total_negative = self.negative_posts.sum()
        
        # calculate proportion of positive posts
        positive_proportion = total_positive / total_posts
        negative_proportion = total_negative / total_posts
        cumulative_pos_to_neg_ratio = total_positive / total_negative

        user_post_count = self.post_count.copy()
        user_positive_prop = np.zeros(self.n)
        
        for i in range(self.n):
            if user_post_count[i] > 0:
                user_positive_prop[i] = self.positive_posts[i] / user_post_count[i]
            else:
                user_positive_prop[i] = 0.5
        
        return {
            'total_posts': total_posts,
            'total_positive': total_positive,
            'total_negative': total_negative,
            'positive_proportion': positive_proportion,
            'negative_proportion': negative_proportion,
            'cumulative_pos_to_neg_ratio': cumulative_pos_to_neg_ratio,
            'user_post_count': user_post_count,
            'user_positive_proportion': user_positive_prop
        }
<<<<<<< HEAD

    def plot_posting_and_variance(self, visualize=False):
=======
    
    def plot_opinion_evolution(self, highlight_posting=True):
        opinions = np.array(self.opinion_history)
        posts = np.array(self.posting_history)
        
        plt.figure(figsize=(12, 8))
        
        for i in range(self.n):
            plt.plot(range(self.time_steps + 1), opinions[:, i], 
                     color='lightgray', alpha=0.3)
        
        if highlight_posting:
            for t in range(self.time_steps + 1):
                for i in range(self.n):
                    if posts[t, i]:
                        plt.scatter(
                            t, opinions[t, i], 
                            color='blue' if opinions[t, i] > 0 else 'red',
                            alpha=0.7, zorder=3
                        )
        
        plt.xlabel('Time Steps')
        plt.ylabel('Opinion')
        plt.title('Evolution of Opinions with Posting Status')
        plt.grid(True)
        plt.show()
    
    def plot_posting_and_variance(self):
>>>>>>> fe52ddbb
        timesteps = range(self.time_steps + 1)
        
        posting_stats = []
        for t in range(self.time_steps + 1):
            posting_status = self.posting_history[t]
            opinions = self.opinion_history[t]
<<<<<<< HEAD

            threshold = 0
            positive_posts = sum((opinions > threshold) & posting_status)
            negative_posts = sum((opinions < threshold) & posting_status)
            pos_to_neg_ratio = positive_posts / negative_posts
            proportion_positive = positive_posts / (positive_posts + negative_posts)
=======
            
            sign = np.sign(opinions)
            positive_posts = sum((sign > 0) & posting_status)
            negative_posts = sum((sign < 0) & posting_status)
>>>>>>> fe52ddbb
            total_posts = positive_posts + negative_posts
            
            posting_stats.append({
                'time': t,
                'positive_posts': positive_posts,
                'negative_posts': negative_posts,
                'pos_to_neg_ratio': pos_to_neg_ratio,
                'total_posts': total_posts,
                'posting_ratio': sum(posting_status) / self.n,
                'proportion_positive': proportion_positive
            })
        
        post_df = pd.DataFrame(posting_stats)
        
        variance_metrics = []
        for t in range(self.time_steps + 1):
            self.opinions = self.opinion_history[t]
            variance_metrics.append({
                'time': t,
                'opinion variance': self.compute_polarization_variance(),
                'opinion std_dev': self.compute_polarization_std(),
                'opinion range': self.compute_polarization_range(),
                'avg_local_agreement': np.mean(self.local_agreement_history[t]) if t < len(self.local_agreement_history) else 0
            })
        
        variance_df = pd.DataFrame(variance_metrics)
        
        if visualize:
            # Plot 1: Post counts over time
            self._plot_post_counts(post_df)

            # Plot 2: Cumulative posts over time
            self._plot_cumulative_posts(post_df)

            # Plot 3: Posting ratio over time
            self._plot_posting_ratio(post_df)

            # Plot 4: Average local agreement over time
            self._plot_local_agreement(self.local_agreement_history, self.threshold)
        
        return post_df, variance_df

    def visualize_distribution(self, layout='spring', timestep=0):
        initial_opinions = self.opinion_history[timestep]
        
        plt.figure(figsize=(10, 6))
        
        # Histogram
        plt.subplot(1, 2, 1)
        plt.hist(initial_opinions, bins=5, color='skyblue', edgecolor='black')
        plt.axvline(x=np.mean(initial_opinions), color='red', linestyle='--', label='Mean')
        plt.xlabel('Opinion Value')
        plt.ylabel('Count')
        plt.title('Distribution of Initial Opinions')
        plt.legend()
        
        # Network visualization with opinions
        plt.subplot(1, 2, 2)
        if layout == 'spring':
            pos = nx.spring_layout(self.G, seed=42)  # Position nodes using spring layout
        elif layout == 'spectral':
            pos = nx.spectral_layout(self.G)  # Position nodes using spectral layout
        
        # Node colors based on opinions
        colors = []
        for opinion in initial_opinions:
            if opinion > 0:
                colors.append('blue')
            else:
                colors.append('red')
        
        nx.draw_networkx(
            self.G, pos, 
            node_color=colors,
            node_size=50,
            with_labels=False,
            edge_color='gray',
            alpha=0.7
        )
        
        plt.title('Network with Initial Opinion Distribution')
        plt.axis('off')
        
        plt.tight_layout()
        plt.show()<|MERGE_RESOLUTION|>--- conflicted
+++ resolved
@@ -46,29 +46,7 @@
         self._update_posting_status()
         
         return opinions
-<<<<<<< HEAD
-
-=======
-    
-    def initialize_opinions_manual(self, initial_opinions, proportions):
-        opinions = super().initialize_opinions_manual(initial_opinions, proportions)
-        
-        # initialize posting history
-        self.posting_status = np.zeros(self.n, dtype=bool)
-        self.local_agreements = np.zeros(self.n)
-        
-        # store history
-        self.posting_history = [self.posting_status.copy()]
-        self.local_agreement_history = []
-        self.post_count = np.zeros(self.n, dtype=int)
-        self.positive_posts = np.zeros(self.n, dtype=int)
-        self.negative_posts = np.zeros(self.n, dtype=int)
-        
-        self._update_posting_status()
-        
-        return opinions
-        
->>>>>>> fe52ddbb
+      
     def _update_posting_status(self):
         # Compute local agreement for each node based on the paper
         signs = np.sign(self.opinions - np.mean(self.opinions))
@@ -87,16 +65,11 @@
         self.local_agreements = local_agreements
         new_posts = self.posting_status.astype(int)
         self.post_count += new_posts
-        
-<<<<<<< HEAD
+       
         # count positive posts for time step
         signs = np.sign(self.opinions)
         positive_posts = (signs > 0) & self.posting_status # people on the positive side of the opinion who are supposed to post 
-=======
-        # post amount tracking
-        signs = np.sign(self.opinions)
-        positive_posts = (signs > 0) & self.posting_status
->>>>>>> fe52ddbb
+
         negative_posts = (signs < 0) & self.posting_status
         self.positive_posts += positive_posts.astype(int)
         self.negative_posts += negative_posts.astype(int)
@@ -223,58 +196,23 @@
             'user_post_count': user_post_count,
             'user_positive_proportion': user_positive_prop
         }
-<<<<<<< HEAD
+
 
     def plot_posting_and_variance(self, visualize=False):
-=======
-    
-    def plot_opinion_evolution(self, highlight_posting=True):
-        opinions = np.array(self.opinion_history)
-        posts = np.array(self.posting_history)
-        
-        plt.figure(figsize=(12, 8))
-        
-        for i in range(self.n):
-            plt.plot(range(self.time_steps + 1), opinions[:, i], 
-                     color='lightgray', alpha=0.3)
-        
-        if highlight_posting:
-            for t in range(self.time_steps + 1):
-                for i in range(self.n):
-                    if posts[t, i]:
-                        plt.scatter(
-                            t, opinions[t, i], 
-                            color='blue' if opinions[t, i] > 0 else 'red',
-                            alpha=0.7, zorder=3
-                        )
-        
-        plt.xlabel('Time Steps')
-        plt.ylabel('Opinion')
-        plt.title('Evolution of Opinions with Posting Status')
-        plt.grid(True)
-        plt.show()
-    
-    def plot_posting_and_variance(self):
->>>>>>> fe52ddbb
+
         timesteps = range(self.time_steps + 1)
         
         posting_stats = []
         for t in range(self.time_steps + 1):
             posting_status = self.posting_history[t]
             opinions = self.opinion_history[t]
-<<<<<<< HEAD
 
             threshold = 0
             positive_posts = sum((opinions > threshold) & posting_status)
             negative_posts = sum((opinions < threshold) & posting_status)
             pos_to_neg_ratio = positive_posts / negative_posts
             proportion_positive = positive_posts / (positive_posts + negative_posts)
-=======
-            
-            sign = np.sign(opinions)
-            positive_posts = sum((sign > 0) & posting_status)
-            negative_posts = sum((sign < 0) & posting_status)
->>>>>>> fe52ddbb
+
             total_posts = positive_posts + negative_posts
             
             posting_stats.append({
