--- conflicted
+++ resolved
@@ -8,7 +8,6 @@
 def run_experiment(graph, threshold=0.75, steps=100, positive_ratio=0.6, visualize=True):
     # initialization
     model = DeGrootThresholdModel(graph, local_agreement_threshold=threshold)
-<<<<<<< HEAD
 
     # initial opinions and belief distribution
     ispal_op = [-1, -.5, 0, .5, 1]
@@ -19,17 +18,6 @@
     model.initialize_opinions_manual(
         initial_opinions=ispal_op,
         proportions=ispal_prop
-=======
-    # model.initialize_opinions_60_40_split(
-    #     positive_value=0.8,      
-    #     negative_value=-0.8,     
-    #     positive_ratio=positive_ratio
-    # )
-    
-    model.initialize_opinions_manual(
-        initial_opinions=[0.8, 0.4, -0.4, -0.8],
-        proportions=[0.25, 0.25, 0.25, 0.25]
->>>>>>> fe52ddbb
     )
     
     if visualize:
@@ -82,11 +70,9 @@
     )
     
     # add random edge weights to make the graph more realistic to TikTok Randomness
-<<<<<<< HEAD
+
     num_edges = int(G.number_of_edges() * 0.1)  # 10% extra random edges
-=======
-    num_edges = int(G.number_of_edges() * 0.5)  # 0% extra random edges
->>>>>>> fe52ddbb
+
     add_random_edges(G, num_edges)
     assign_edge_weights(G, method='engagement', seed=42)
     
